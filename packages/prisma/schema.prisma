--- conflicted
+++ resolved
@@ -43,18 +43,12 @@
   twoFactorSecret      String?
   twoFactorEnabled     Boolean                @default(false)
   twoFactorBackupCodes String?
-<<<<<<< HEAD
-  VerificationToken    VerificationToken[]
-  ApiToken             ApiToken[]
-  Template             Template[]
-  securityAuditLogs    UserSecurityAuditLog[]
-=======
-
+  
   VerificationToken VerificationToken[]
+  ApiToken          ApiToken[]
   Template          Template[]
   securityAuditLogs UserSecurityAuditLog[]
   siteSettings      SiteSettings[]
->>>>>>> 6ea6dda9
 
   @@index([email])
 }
