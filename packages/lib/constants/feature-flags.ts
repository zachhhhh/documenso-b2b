import { env } from 'next-runtime-env';

import { APP_BASE_URL } from './app';

const NEXT_PUBLIC_FEATURE_BILLING_ENABLED = () => env('NEXT_PUBLIC_FEATURE_BILLING_ENABLED');
const NEXT_PUBLIC_POSTHOG_KEY = () => env('NEXT_PUBLIC_POSTHOG_KEY');

/**
 * The flag name for global session recording feature flag.
 */
export const FEATURE_FLAG_GLOBAL_SESSION_RECORDING = 'global_session_recording';

/**
 * How frequent to poll for new feature flags in milliseconds.
 */
export const FEATURE_FLAG_POLL_INTERVAL = 30000;

/**
 * Feature flags that will be used when PostHog is disabled.
 *
 * Does not take any person or group properties into account.
 */
export const LOCAL_FEATURE_FLAGS: Record<string, boolean> = {
<<<<<<< HEAD
  app_billing: process.env.NEXT_PUBLIC_FEATURE_BILLING_ENABLED === 'true',
  app_teams: true,
  app_document_page_view_history_sheet: false,
=======
  app_billing: NEXT_PUBLIC_FEATURE_BILLING_ENABLED() === 'true',
>>>>>>> df132a51
  marketing_header_single_player_mode: false,
} as const;

/**
 * Extract the PostHog configuration from the environment.
 */
export function extractPostHogConfig(): { key: string; host: string } | null {
  const postHogKey = NEXT_PUBLIC_POSTHOG_KEY();
  const postHogHost = `${APP_BASE_URL()}/ingest`;

  if (!postHogKey || !postHogHost) {
    return null;
  }

  return {
    key: postHogKey,
    host: postHogHost,
  };
}

/**
 * Whether feature flags are enabled for the current instance.
 */
export function isFeatureFlagEnabled(): boolean {
  return extractPostHogConfig() !== null;
}<|MERGE_RESOLUTION|>--- conflicted
+++ resolved
@@ -21,13 +21,9 @@
  * Does not take any person or group properties into account.
  */
 export const LOCAL_FEATURE_FLAGS: Record<string, boolean> = {
-<<<<<<< HEAD
-  app_billing: process.env.NEXT_PUBLIC_FEATURE_BILLING_ENABLED === 'true',
+  app_billing: NEXT_PUBLIC_FEATURE_BILLING_ENABLED() === 'true',
   app_teams: true,
   app_document_page_view_history_sheet: false,
-=======
-  app_billing: NEXT_PUBLIC_FEATURE_BILLING_ENABLED() === 'true',
->>>>>>> df132a51
   marketing_header_single_player_mode: false,
 } as const;
 
