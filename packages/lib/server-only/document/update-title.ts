--- conflicted
+++ resolved
@@ -26,7 +26,6 @@
     },
   });
 
-<<<<<<< HEAD
   return await prisma.$transaction(async (tx) => {
     const document = await tx.document.findFirstOrThrow({
       where: {
@@ -48,27 +47,6 @@
             }),
       },
     });
-=======
-  const document = await prisma.document.findFirstOrThrow({
-    where: {
-      id: documentId,
-      OR: [
-        {
-          userId,
-        },
-        {
-          team: {
-            members: {
-              some: {
-                userId,
-              },
-            },
-          },
-        },
-      ],
-    },
-  });
->>>>>>> 6ea6dda9
 
   if (document.title === title) {
     return document;
