--- conflicted
+++ resolved
@@ -18,12 +18,9 @@
   recipient: recipientRouter,
   admin: adminRouter,
   shareLink: shareLinkRouter,
-<<<<<<< HEAD
   apiToken: apiTokenRouter,
-=======
   singleplayer: singleplayerRouter,
   twoFactorAuthentication: twoFactorAuthenticationRouter,
->>>>>>> b39a42ec
 });
 
 export type AppRouter = typeof appRouter;