--- conflicted
+++ resolved
@@ -77,7 +77,6 @@
   };
 
   return (
-<<<<<<< HEAD
     <Popover open={open} onOpenChange={onOpenChange}>
       <PopoverTrigger
         className="flex cursor-pointer"
@@ -104,63 +103,12 @@
                   type={getRecipientType(recipient)}
                   fallbackText={recipientAbbreviation(recipient)}
                 />
-                <span className="text-muted-foreground text-sm">{recipient.email}</span>
-=======
-    <TooltipProvider>
-      <Tooltip delayDuration={200}>
-        <TooltipTrigger className="flex cursor-pointer">
-          {children || <StackAvatars recipients={recipients} />}
-        </TooltipTrigger>
-
-        <TooltipContent side={position}>
-          <div className="flex flex-col gap-y-5 p-1">
-            {completedRecipients.length > 0 && (
-              <div>
-                <h1 className="text-base font-medium">Completed</h1>
-                {completedRecipients.map((recipient: Recipient) => (
-                  <div key={recipient.id} className="my-1 flex items-center gap-2">
-                    <StackAvatar
-                      first={true}
-                      key={recipient.id}
-                      type={getRecipientType(recipient)}
-                      fallbackText={recipientAbbreviation(recipient)}
-                    />
-                    <div className="">
-                      <p className="text-muted-foreground text-sm">{recipient.email}</p>
-                      <p className="text-muted-foreground/70 text-xs">
-                        {RECIPIENT_ROLES_DESCRIPTION[recipient.role].roleName}
-                      </p>
-                    </div>
-                  </div>
-                ))}
-              </div>
-            )}
-
-            {waitingRecipients.length > 0 && (
-              <div>
-                <h1 className="text-base font-medium">Waiting</h1>
-                {waitingRecipients.map((recipient: Recipient) => (
-                  <AvatarWithRecipient key={recipient.id} recipient={recipient} />
-                ))}
-              </div>
-            )}
-
-            {openedRecipients.length > 0 && (
-              <div>
-                <h1 className="text-base font-medium">Opened</h1>
-                {openedRecipients.map((recipient: Recipient) => (
-                  <AvatarWithRecipient key={recipient.id} recipient={recipient} />
-                ))}
-              </div>
-            )}
-
-            {uncompletedRecipients.length > 0 && (
-              <div>
-                <h1 className="text-base font-medium">Uncompleted</h1>
-                {uncompletedRecipients.map((recipient: Recipient) => (
-                  <AvatarWithRecipient key={recipient.id} recipient={recipient} />
-                ))}
->>>>>>> fd4ea3ac
+                <div className="">
+                  <p className="text-muted-foreground text-sm">{recipient.email}</p>
+                  <p className="text-muted-foreground/70 text-xs">
+                    {RECIPIENT_ROLES_DESCRIPTION[recipient.role].roleName}
+                  </p>
+                </div>
               </div>
             ))}
           </div>
